--- conflicted
+++ resolved
@@ -965,7 +965,6 @@
    ]
   },
   {
-<<<<<<< HEAD
    "source": [
     "## Test 2-opt environment"
    ],
@@ -1335,8 +1334,6 @@
    ]
   },
   {
-=======
->>>>>>> bc2fb85c
    "cell_type": "code",
    "execution_count": null,
    "metadata": {},
